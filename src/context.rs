--- conflicted
+++ resolved
@@ -158,7 +158,6 @@
         }
     }
 
-<<<<<<< HEAD
     pub fn set_debug_info(&self, value: bool) {
         unsafe {
             gccjit_sys::gcc_jit_context_set_bool_option(self.ptr,
@@ -191,8 +190,6 @@
         }
     }
 
-=======
->>>>>>> a5662604
     /// When set to true, dumps the code that the JIT generates to standard
     /// out during compilation.
     pub fn set_dump_code_on_compile(&self, value: bool) {
@@ -226,11 +223,6 @@
         }
     }
 
-<<<<<<< HEAD
-=======
-
-
->>>>>>> a5662604
     /// Creates a new child context from this context. The child context
     /// is a fully-featured context, but it has a lifetime that is strictly
     /// less than the lifetime that spawned it.
@@ -261,7 +253,6 @@
         }
     }
 
-<<<<<<< HEAD
     pub fn new_global<'a, S: AsRef<str>>(&self, loc: Option<Location<'a>>, kind: GlobalKind, ty: Type<'a>, name: S) -> LValue<'a> {
         unsafe {
             let loc_ptr = match loc {
@@ -279,8 +270,6 @@
         }
     }
 
-=======
->>>>>>> a5662604
     /// Constructs a new type for any type that implements the Typeable trait.
     /// This library only provides a handful of implementations of Typeable
     /// for some primitive types - utilizers of this library are encouraged
@@ -290,8 +279,6 @@
         <T as types::Typeable>::get_type(self)
     }
 
-<<<<<<< HEAD
-=======
     pub fn new_int_type<'a>(&'a self, num_bytes: i32, signed: bool) -> types::Type<'a> {
         unsafe {
             let ctx_ptr = get_ptr(self);
@@ -300,7 +287,6 @@
         }
     }
 
->>>>>>> a5662604
     /// Constructs a new field with an optional source location, type, and name.
     /// This field can be used to compose unions or structs.
     pub fn new_field<'a, S: AsRef<str>>(&'a self,
